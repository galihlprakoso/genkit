{
  "name": "@genkit-ai/google-cloud",
  "description": "Genkit AI framework plugin for Google Cloud Platform including Firestore trace/state store and deployment helpers for Cloud Functions for Firebase.",
  "keywords": [
    "genkit",
    "genkit-plugin",
    "genkit-telemetry",
    "genkit-deploy",
    "genkit-flow",
    "google cloud",
    "google cloud platform",
    "ai",
    "genai",
    "generative-ai"
  ],
  "version": "0.9.0-dev.1",
  "type": "commonjs",
  "scripts": {
    "check": "tsc",
    "compile": "tsup-node",
    "build:clean": "rimraf ./lib",
    "build": "npm-run-all build:clean check compile",
    "build:watch": "tsup-node --watch",
<<<<<<< HEAD
    "test": "node --experimental-vm-modules node_modules/jest/bin/jest --verbose"
=======
    "test": "tsx --test --test-concurrency=1 ./tests/*_test.ts"
>>>>>>> f6e8982a
  },
  "repository": {
    "type": "git",
    "url": "https://github.com/firebase/genkit.git",
    "directory": "js/plugins/google-cloud"
  },
  "author": "genkit",
  "license": "Apache-2.0",
  "dependencies": {
    "@google-cloud/logging-winston": "^6.0.0",
    "@google-cloud/opentelemetry-cloud-monitoring-exporter": "^0.19.0",
    "@google-cloud/opentelemetry-cloud-trace-exporter": "^2.4.1",
    "@google-cloud/opentelemetry-resource-util": "^2.4.0",
    "@opentelemetry/api": "^1.9.0",
    "@opentelemetry/auto-instrumentations-node": "^0.49.1",
    "@opentelemetry/core": "^1.25.0",
    "@opentelemetry/instrumentation": "^0.52.0",
    "@opentelemetry/instrumentation-pino": "^0.41.0",
    "@opentelemetry/instrumentation-winston": "^0.39.0",
    "@opentelemetry/resources": "^1.25.0",
    "@opentelemetry/sdk-metrics": "^1.25.0",
    "@opentelemetry/sdk-node": "^0.52.0",
    "@opentelemetry/sdk-trace-base": "^1.25.0",
    "google-auth-library": "^9.6.3",
    "node-fetch": "^3.3.2",
    "winston": "^3.12.0"
  },
  "peerDependencies": {
    "@genkit-ai/core": "workspace:*",
    "genkit": "workspace:*"
  },
  "devDependencies": {
    "@jest/globals": "^29.7.0",
    "@types/node": "^20.11.16",
    "jest": "^29.7.0",
    "npm-run-all": "^4.1.5",
    "rimraf": "^6.0.1",
    "ts-jest": "^29.1.2",
    "tsup": "^8.0.2",
    "tsx": "^4.7.0",
    "typescript": "^4.9.0"
  },
  "types": "./lib/index.d.ts",
  "exports": {
    ".": {
      "require": "./lib/index.js",
      "import": "./lib/index.mjs",
      "types": "./lib/index.d.ts",
      "default": "./lib/index.js"
    }
  }
}<|MERGE_RESOLUTION|>--- conflicted
+++ resolved
@@ -21,11 +21,7 @@
     "build:clean": "rimraf ./lib",
     "build": "npm-run-all build:clean check compile",
     "build:watch": "tsup-node --watch",
-<<<<<<< HEAD
-    "test": "node --experimental-vm-modules node_modules/jest/bin/jest --verbose"
-=======
-    "test": "tsx --test --test-concurrency=1 ./tests/*_test.ts"
->>>>>>> f6e8982a
+    "test": "node --experimental-vm-modules node_modules/jest/bin/jest --runInBand --verbose"
   },
   "repository": {
     "type": "git",
