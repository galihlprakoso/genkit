/**
 * Copyright 2024 Google LLC
 *
 * Licensed under the Apache License, Version 2.0 (the "License");
 * you may not use this file except in compliance with the License.
 * You may obtain a copy of the License at
 *
 *     http://www.apache.org/licenses/LICENSE-2.0
 *
 * Unless required by applicable law or agreed to in writing, software
 * distributed under the License is distributed on an "AS IS" BASIS,
 * WITHOUT WARRANTIES OR CONDITIONS OF ANY KIND, either express or implied.
 * See the License for the specific language governing permissions and
 * limitations under the License.
 */

import {
  afterAll,
  beforeAll,
  beforeEach,
  describe,
  it,
  jest,
} from '@jest/globals';
import { ReadableSpan } from '@opentelemetry/sdk-trace-base';
<<<<<<< HEAD
import { Genkit, generate, genkit, run, z } from 'genkit';
import { defineModel } from 'genkit/model';
import { runWithRegistry } from 'genkit/registry';
=======
import { Genkit, genkit, run, z } from 'genkit';
>>>>>>> f6e8982a
import { appendSpan } from 'genkit/tracing';
import assert from 'node:assert';
import {
  __forceFlushSpansForTesting,
  __getSpanExporterForTesting,
} from '../src/gcpOpenTelemetry.js';
import { enableGoogleCloudTelemetry } from '../src/index.js';

jest.mock('../src/auth.js', () => {
  const original = jest.requireActual('../src/auth.js');
  return {
    ...(original || {}),
    functionToMock: jest.fn().mockImplementation(() => {
      return Promise.resolve({
        projectId: 'test',
        serviceAccountEmail: 'test@test.com',
      });
    }),
  };
});

describe('GoogleCloudTracing', () => {
  let ai: Genkit;

  beforeAll(async () => {
    process.env.GENKIT_ENV = 'dev';
    await enableGoogleCloudTelemetry({
      projectId: 'test',
      forceDevExport: false,
    });
    ai = genkit({});
  });
  beforeEach(async () => {
    __getSpanExporterForTesting().reset();
  });
  afterAll(async () => {
    await ai.stopServers();
  });

  it('writes traces', async () => {
    const testFlow = createFlow(ai, 'testFlow');

    await testFlow();

    const spans = await getExportedSpans();
    assert.equal(spans.length, 1);
    assert.equal(spans[0].name, 'testFlow');
  });

  it('Adjusts attributes to support GCP trace filtering', async () => {
    const testFlow = createFlow(ai, 'testFlow');

    await testFlow();

    const spans = await getExportedSpans();
    // Check some common attributes
    assert.equal(spans[0].attributes['genkit/name'], 'testFlow');
    assert.equal(spans[0].attributes['genkit/type'], 'flow');
    // Ensure we have no attributes with ':' because these are awkward to use in
    // Cloud Trace.
    const spanAttrKeys = Object.entries(spans[0].attributes).map(([k, v]) => k);
    for (const key in spanAttrKeys) {
      assert.equal(key.indexOf(':'), -1);
    }
  });

  it('sub actions are contained within flows', async () => {
    const testFlow = createFlow(ai, 'testFlow', async () => {
      return await run('subAction', async () => {
        return await run('subAction2', async () => {
          return 'done';
        });
      });
    });

    await testFlow();

    const spans = await getExportedSpans();
    assert.equal(spans.length, 3);
    assert.equal(spans[2].name, 'testFlow');
    assert.equal(spans[2].parentSpanId, undefined);
    assert.equal(spans[1].name, 'subAction');
    assert.equal(spans[1].parentSpanId, spans[2].spanContext().spanId);
    assert.equal(spans[0].name, 'subAction2');
    assert.equal(spans[0].parentSpanId, spans[1].spanContext().spanId);
  });

  it('different flows run independently', async () => {
    const testFlow1 = createFlow(ai, 'testFlow1');
    const testFlow2 = createFlow(ai, 'testFlow2');

    await testFlow1();
    await testFlow2();

    const spans = await getExportedSpans();
    assert.equal(spans.length, 2);
    assert.equal(spans[0].parentSpanId, undefined);
    assert.equal(spans[1].parentSpanId, undefined);
  });

  it('labels failed actions', async () => {
    const testFlow = createFlow(ai, 'badFlow', async () => {
      return await run('badAction', async () => {
        throw new Error('oh no!');
      });
    });
    try {
      await testFlow();
    } catch (e) {}

    const spans = await getExportedSpans();
    assert.equal(spans.length, 2);
    assert.equal(spans[0].name, 'badAction');
    assert.equal(spans[0].attributes['genkit/failedSpan'], 'badAction');
  });

  it('labels the root feature', async () => {
    const testFlow = createFlow(ai, 'niceFlow', async () => {
      return run('niceStep', async () => {});
    });
    await testFlow();

    const spans = await getExportedSpans();
    assert.equal(spans[0].name, 'niceStep');
    assert.equal(spans[0].attributes['genkit/feature'], undefined);
    assert.equal(spans[1].name, 'niceFlow');
    assert.equal(spans[1].attributes['genkit/feature'], 'niceFlow');
  });

  it('adds the genkit/model label for model actions', async () => {
    const echoModel = ai.defineModel(
      {
        name: 'echoModel',
      },
      async (request) => {
        return {
          message: {
            role: 'model',
            content: [
              {
                text:
                  'Echo: ' +
                  request.messages
                    .map((m) => m.content.map((c) => c.text).join())
                    .join(),
              },
            ],
          },
          finishReason: 'stop',
        };
      }
    );
    const testFlow = createFlow(ai, 'modelFlow', async () => {
      return run('runFlow', async () => {
        ai.generate({
          model: echoModel,
          prompt: 'Testing model telemetry',
        });
      });
    });

    await testFlow();

    const spans = await getExportedSpans();

    assert.equal(spans[0].name, 'runFlow');
    assert.equal(spans[1].name, 'modelFlow');
    assert.equal(spans[2].name, 'echoModel');
    assert.equal(spans[2].attributes['genkit/model'], 'echoModel');
  });

  it('attaches additional span', async () => {
    appendSpan(
      'trace1',
      'parent1',
      { name: 'span-name', metadata: { metadata_key: 'metadata_value' } },
      { ['label_key']: 'label_value' }
    );

    const spans = await getExportedSpans();
    const span = spans.find((it) => it.name === 'span-name');
    assert.equal(Object.keys(span?.attributes || {}).length, 3);
    assert.equal(span?.attributes['genkit/name'], 'span-name');
    assert.equal(span?.attributes['label_key'], 'label_value');
    assert.equal(
      span?.attributes['genkit/metadata/metadata_key'],
      'metadata_value'
    );
  });

  /** Helper to create a flow with no inputs or outputs */
  function createFlow(
    ai: Genkit,
    name: string,
    fn: () => Promise<any> = async () => {}
  ) {
    return ai.defineFlow(
      {
        name,
        inputSchema: z.void(),
        outputSchema: z.void(),
      },
      fn
    );
  }

  /** Polls the in memory metric exporter until the genkit scope is found. */
  async function getExportedSpans(
    maxAttempts: number = 200
  ): Promise<ReadableSpan[]> {
    __forceFlushSpansForTesting();
    var attempts = 0;
    while (attempts++ < maxAttempts) {
      await new Promise((resolve) => setTimeout(resolve, 50));
      const found = __getSpanExporterForTesting().getFinishedSpans();
      if (found.length > 0) {
        return found;
      }
    }
    assert.fail(`Timed out while waiting for spans to be exported.`);
  }
});<|MERGE_RESOLUTION|>--- conflicted
+++ resolved
@@ -23,13 +23,7 @@
   jest,
 } from '@jest/globals';
 import { ReadableSpan } from '@opentelemetry/sdk-trace-base';
-<<<<<<< HEAD
-import { Genkit, generate, genkit, run, z } from 'genkit';
-import { defineModel } from 'genkit/model';
-import { runWithRegistry } from 'genkit/registry';
-=======
 import { Genkit, genkit, run, z } from 'genkit';
->>>>>>> f6e8982a
 import { appendSpan } from 'genkit/tracing';
 import assert from 'node:assert';
 import {
@@ -55,6 +49,7 @@
   let ai: Genkit;
 
   beforeAll(async () => {
+    process.env.GCLOUD_PROJECT = 'test';
     process.env.GENKIT_ENV = 'dev';
     await enableGoogleCloudTelemetry({
       projectId: 'test',
