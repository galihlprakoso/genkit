--- conflicted
+++ resolved
@@ -99,39 +99,24 @@
   return await Promise.all(
     tools.map(async (ref): Promise<ToolAction> => {
       if (typeof ref === 'string') {
-<<<<<<< HEAD
-        return await lookupToolByName(ref);
-=======
-        const tool = await registry.lookupAction(`/tool/${ref}`);
-        if (!tool) {
-          throw new Error(`Tool ${ref} not found`);
-        }
-        return tool as ToolAction;
->>>>>>> f6e8982a
+        return await lookupToolByName(registry, ref);
       } else if ((ref as Action).__action) {
         return asTool(ref as Action);
       } else if (typeof (ref as ExecutablePrompt).asTool === 'function') {
         return (ref as ExecutablePrompt).asTool();
       } else if (ref.name) {
-<<<<<<< HEAD
-        return await lookupToolByName(ref.name);
-=======
-        const tool = await registry.lookupAction(`/tool/${ref.name}`);
-        if (!tool) {
-          throw new Error(`Tool ${ref} not found`);
-        }
->>>>>>> f6e8982a
+        return await lookupToolByName(registry, ref.name);
       }
       throw new Error('Tools must be strings, tool definitions, or actions.');
     })
   );
 }
 
-export async function lookupToolByName(name: string): Promise<ToolAction> {
+export async function lookupToolByName(registry: Registry, name: string): Promise<ToolAction> {
   let tool =
-    (await lookupAction(name)) ||
-    (await lookupAction(`/tool/${name}`)) ||
-    (await lookupAction(`/prompt/${name}`));
+    (await registry.lookupAction(name)) ||
+    (await registry.lookupAction(`/tool/${name}`)) ||
+    (await registry.lookupAction(`/prompt/${name}`));
   if (!tool) {
     throw new Error(`Tool ${name} not found`);
   }
