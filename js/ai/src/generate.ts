--- conflicted
+++ resolved
@@ -551,7 +551,7 @@
     tools = [];
     for (const t of resolvedOptions.tools) {
       if (typeof t === 'string') {
-        tools.push(await resolveFullToolName(t));
+        tools.push(await resolveFullToolName(registry, t));
       } else if ((t as Action).__action) {
         tools.push(
           `/${(t as Action).__action.metadata?.type}/${(t as Action).__action.name}`
@@ -560,7 +560,7 @@
         const promptToolAction = (t as ExecutablePrompt).asTool();
         tools.push(`/prompt/${promptToolAction.__action.name}`);
       } else if (t.name) {
-        tools.push(await resolveFullToolName(t.name));
+        tools.push(await resolveFullToolName(registry, t.name));
       } else {
         throw new Error(
           `Unable to determine type of of tool: ${JSON.stringify(t)}`
@@ -614,32 +614,14 @@
 
   return await runWithStreamingCallback(
     resolvedOptions.streamingCallback,
-<<<<<<< HEAD
     async () => {
-      const response = await generateHelper(params, resolvedOptions.use);
+      const response = await generateHelper(registry, params, resolvedOptions.use);
       return new GenerateResponse<O>(
         response,
         response.request ??
-          (await toGenerateRequest({ ...resolvedOptions, tools }))
+          (await toGenerateRequest(registry, { ...resolvedOptions, tools }))
       );
     }
-  );
-}
-
-async function resolveFullToolName(name: string): Promise<string> {
-  if (await lookupAction(`/tool/${name}`)) {
-    return `/tool/${name}`;
-  } else if (await lookupAction(`/prompt/${name}`)) {
-    return `/prompt/${name}`;
-  } else {
-    throw new Error(`Unable to determine type of of tool: ${name}`);
-  }
-=======
-    async () =>
-      new GenerateResponse<O>(
-        await generateHelper(registry, params, resolvedOptions.use),
-        await toGenerateRequest(registry, resolvedOptions)
-      )
   );
 }
 
@@ -652,7 +634,16 @@
     }
   });
   return copy;
->>>>>>> f6e8982a
+}
+
+async function resolveFullToolName(registry: Registry, name: string): Promise<string> {
+  if (await registry.lookupAction(`/tool/${name}`)) {
+    return `/tool/${name}`;
+  } else if (await registry.lookupAction(`/prompt/${name}`)) {
+    return `/prompt/${name}`;
+  } else {
+    throw new Error(`Unable to determine type of of tool: ${name}`);
+  }
 }
 
 export type GenerateStreamOptions<
