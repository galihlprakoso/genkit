--- conflicted
+++ resolved
@@ -1135,7 +1135,7 @@
         version: link:../../plugins/ollama
       genkitx-openai:
         specifier: ^0.10.1
-        version: 0.10.1(@genkit-ai/ai@0.6.0-dev.2)(@genkit-ai/core@0.6.0-dev.2)
+        version: 0.10.1(@genkit-ai/ai@0.9.0-dev.1)(@genkit-ai/core@0.9.0-dev.1)
     devDependencies:
       rimraf:
         specifier: ^6.0.1
@@ -1902,11 +1902,11 @@
   '@firebase/util@1.9.5':
     resolution: {integrity: sha512-PP4pAFISDxsf70l3pEy34Mf3GkkUcVQ3MdKp6aSVb7tcpfUQxnsdV7twDd8EkfB6zZylH6wpUAoangQDmCUMqw==}
 
-  '@genkit-ai/ai@0.6.0-dev.2':
-    resolution: {integrity: sha512-CAJwc5C26OW063xeLRKB40DX8jHvxEbFnppQuDKpl9AJRV0Ty0gsdJTiG4+WNkTQvAMMFlnu46aj09Iqb14E2A==}
-
-  '@genkit-ai/core@0.6.0-dev.2':
-    resolution: {integrity: sha512-xjGIFnASvj2Jb2LL78dQ589jHJ6hH21Sp2lVAWNUrbCH4YWSHp/laUoDwcTV33iiqKNDx46clWSgDjjFbhgRLQ==}
+  '@genkit-ai/ai@0.9.0-dev.1':
+    resolution: {integrity: sha512-ETAlyS/tX5bvv9NrPZ+6cuDStNwy5Yl2CBZjoXQle0jBuBCQr3HLjUH8ntbBX55E8mCQ+5A6Bpi2TXOx1yu1dw==}
+
+  '@genkit-ai/core@0.9.0-dev.1':
+    resolution: {integrity: sha512-zWlzCaAKpNRwtMrZaA2h0o0yx4uj9OBmPhN5vMUTipWsaKIF1A3STvzRjxz4vFF2U87Uzvl2287JqyUNEXwQbA==}
 
   '@google-cloud/aiplatform@3.25.0':
     resolution: {integrity: sha512-qKnJgbyCENjed8e1G5zZGFTxxNKhhaKQN414W2KIVHrLxMFmlMuG+3QkXPOWwXBnT5zZ7aMxypt5og0jCirpHg==}
@@ -5455,30 +5455,6 @@
     resolution: {integrity: sha512-9ZhXKM/rw350N1ovuWHbGxnGh/SNJ4cnxHiM0rxE4VN41wsg8P8zWn9hv/buK00RP4WvlOyr/RBDiptyxVbkZQ==}
     engines: {node: '>=0.10.0'}
 
-<<<<<<< HEAD
-  prebuild-install@7.1.2:
-    resolution: {integrity: sha512-UnNke3IQb6sgarcZIDU3gbMeTp/9SSU1DAIkil7PrqG1vZlBtY5msYccSKSHDqa3hNg436IXK+SNImReuA1wEQ==}
-    engines: {node: '>=10'}
-=======
-  prettier-plugin-organize-imports@3.2.4:
-    resolution: {integrity: sha512-6m8WBhIp0dfwu0SkgfOxJqh+HpdyfqSSLfKKRZSFbDuEQXDDndb8fTpRWkUrX/uBenkex3MgnVk0J3b3Y5byog==}
-    peerDependencies:
-      '@volar/vue-language-plugin-pug': ^1.0.4
-      '@volar/vue-typescript': ^1.0.4
-      prettier: '>=2.0'
-      typescript: '>=2.9'
-    peerDependenciesMeta:
-      '@volar/vue-language-plugin-pug':
-        optional: true
-      '@volar/vue-typescript':
-        optional: true
-
-  prettier@3.2.5:
-    resolution: {integrity: sha512-3/GWa9aOC0YeD7LUfvOG2NiDyhOWRvt1k+rcKhOuYnMY24iiCphgneUfJDyFXd6rZCAnuLBv6UeAULtrhT/F4A==}
-    engines: {node: '>=14'}
->>>>>>> f6e8982a
-    hasBin: true
-
   pretty-format@29.7.0:
     resolution: {integrity: sha512-Pdlw/oPxN+aXdmM9R00JVC9WVFoCLTKJvDVLgmJ+qAffBMxsV85l/Lu7sNx4zSzPyoL2euImuEwHhOXdEgNFZQ==}
     engines: {node: ^14.15.0 || ^16.10.0 || >=18.0.0}
@@ -6705,9 +6681,9 @@
     dependencies:
       tslib: 2.6.2
 
-  '@genkit-ai/ai@0.6.0-dev.2':
-    dependencies:
-      '@genkit-ai/core': 0.6.0-dev.2
+  '@genkit-ai/ai@0.9.0-dev.1':
+    dependencies:
+      '@genkit-ai/core': 0.9.0-dev.1
       '@opentelemetry/api': 1.9.0
       '@types/node': 20.16.9
       colorette: 2.0.20
@@ -6717,7 +6693,7 @@
     transitivePeerDependencies:
       - supports-color
 
-  '@genkit-ai/core@0.6.0-dev.2':
+  '@genkit-ai/core@0.9.0-dev.1':
     dependencies:
       '@opentelemetry/api': 1.9.0
       '@opentelemetry/context-async-hooks': 1.26.0(@opentelemetry/api@1.9.0)
@@ -9283,10 +9259,10 @@
       - encoding
       - supports-color
 
-  genkitx-openai@0.10.1(@genkit-ai/ai@0.6.0-dev.2)(@genkit-ai/core@0.6.0-dev.2):
-    dependencies:
-      '@genkit-ai/ai': 0.6.0-dev.2
-      '@genkit-ai/core': 0.6.0-dev.2
+  genkitx-openai@0.10.1(@genkit-ai/ai@0.9.0-dev.1)(@genkit-ai/core@0.9.0-dev.1):
+    dependencies:
+      '@genkit-ai/ai': 0.9.0-dev.1
+      '@genkit-ai/core': 0.9.0-dev.1
       openai: 4.53.0(encoding@0.1.13)
       zod: 3.23.8
     transitivePeerDependencies:
@@ -10834,30 +10810,6 @@
     dependencies:
       xtend: 4.0.2
 
-<<<<<<< HEAD
-  prebuild-install@7.1.2:
-    dependencies:
-      detect-libc: 2.0.3
-      expand-template: 2.0.3
-      github-from-package: 0.0.0
-      minimist: 1.2.8
-      mkdirp-classic: 0.5.3
-      napi-build-utils: 1.0.2
-      node-abi: 3.62.0
-      pump: 3.0.0
-      rc: 1.2.8
-      simple-get: 4.0.1
-      tar-fs: 2.1.1
-      tunnel-agent: 0.6.0
-=======
-  prettier-plugin-organize-imports@3.2.4(prettier@3.2.5)(typescript@4.9.5):
-    dependencies:
-      prettier: 3.2.5
-      typescript: 4.9.5
-
-  prettier@3.2.5: {}
->>>>>>> f6e8982a
-
   pretty-format@29.7.0:
     dependencies:
       '@jest/schemas': 29.6.3
